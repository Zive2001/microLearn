const express = require('express');
const mongoose = require('mongoose');
const cors = require('cors');
const helmet = require('helmet');
const morgan = require('morgan');
require('dotenv').config();

const app = express();

// Security and logging middleware
app.use(helmet());
app.use(morgan('combined'));

// CORS configuration for frontend connection
app.use(cors({
    origin: process.env.FRONTEND_URL || 'http://localhost:3000',
    credentials: true,
    methods: ['GET', 'POST', 'PUT', 'DELETE', 'OPTIONS'],
    allowedHeaders: ['Content-Type', 'Authorization']
}));

// Body parsing middleware
app.use(express.json({ limit: '10mb' }));
app.use(express.urlencoded({ extended: true }));

// MongoDB Connection
const connectDB = async () => {
    try {
        // Check if MONGODB_URI exists
        if (!process.env.MONGODB_URI) {
            throw new Error('MONGODB_URI environment variable is not defined');
        }

        const conn = await mongoose.connect(process.env.MONGODB_URI, {
            serverSelectionTimeoutMS: 5000, // 5 second timeout
            socketTimeoutMS: 45000, // 45 second socket timeout
        });
        
        console.log(`✅ MongoDB Connected: ${conn.connection.host}`);
        
        // Handle connection errors after initial connection
        mongoose.connection.on('error', (err) => {
            console.error('❌ MongoDB connection error:', err);
        });
        
        mongoose.connection.on('disconnected', () => {
            console.warn('⚠️ MongoDB disconnected. Attempting to reconnect...');
        });
        
        mongoose.connection.on('reconnected', () => {
            console.log('✅ MongoDB reconnected');
        });
        
    } catch (error) {
        console.error('❌ Database connection failed:', error.message);
        console.error('');
        console.error('🔧 Troubleshooting steps:');
        console.error('1. Check if your MongoDB Atlas cluster is running');
        console.error('2. Verify your IP address is whitelisted in MongoDB Atlas');
        console.error('3. Confirm your database credentials are correct');
        console.error('4. Check your internet connection');
        console.error('');
        
        // Don't exit the process, let the server run without database
        console.warn('⚠️ Server will continue running without database connection');
        console.warn('⚠️ Database-dependent features will not work until connection is restored');
    }
};

// Connect to database
connectDB();

// Middleware to check database connection for API routes
const checkDatabaseConnection = (req, res, next) => {
    if (req.path.startsWith('/api') && req.path !== '/api/health') {
        if (mongoose.connection.readyState !== 1) {
            return res.status(503).json({
                success: false,
                message: 'Database connection is not available. Please try again later.',
                error: 'SERVICE_UNAVAILABLE'
            });
        }
    }
    next();
};

app.use(checkDatabaseConnection);

// Routes (we'll add these step by step)
app.get('/api/health', (req, res) => {
    const dbStatus = mongoose.connection.readyState;
    const dbStates = {
        0: 'disconnected',
        1: 'connected',
        2: 'connecting',
        3: 'disconnecting'
    };
    
    res.json({ 
        message: 'Adaptive Learning System API is running!',
        timestamp: new Date().toISOString(),
        environment: process.env.NODE_ENV || 'development',
        database: {
            status: dbStates[dbStatus] || 'unknown',
            connected: dbStatus === 1
        },
        server: {
            uptime: process.uptime(),
            memory: process.memoryUsage(),
            version: process.version
        }
    });
});

// Import routes (uncomment as we create them)
const authRoutes = require('./routes/auth')
const topicRoutes = require('./routes/topics');
const testRoutes = require('./routes/test');
const assessmentRoutes = require('./routes/assessment');
<<<<<<< HEAD
const videoRoutes = require('./routes/videoRoutes');
=======
const microlearningRoutes = require('./routes/microlearning');
// const assessmentRoutes = require('./routes/assessment');
>>>>>>> 6902b487
// const contentRoutes = require('./routes/content');

// Use routes
app.use('/api/auth', authRoutes);
app.use('/api/topics', topicRoutes);
app.use('/api/test', testRoutes);
app.use('/api/assessment', assessmentRoutes);
<<<<<<< HEAD
app.use('/api/videos', videoRoutes);
=======
app.use('/api/microlearning', microlearningRoutes);
>>>>>>> 6902b487

// app.use('/api/content', contentRoutes);

// Global error handling middleware
app.use((err, req, res, next) => {
    console.error('Error:', err.stack);
    res.status(500).json({
        message: 'Something went wrong!',
        error: process.env.NODE_ENV === 'development' ? err.message : 'Internal Server Error'
    });
});

// Handle 404 routes - will be added back later
// app.all('*', (req, res) => {
//     res.status(404).json({ message: 'Route not found' });
// });

const PORT = process.env.PORT || 5000;

app.listen(PORT, () => {
    console.log(`🚀 Server running on port ${PORT}`);
    console.log(`🌍 Environment: ${process.env.NODE_ENV || 'development'}`);
    console.log(`📡 Health check: http://localhost:${PORT}/api/health`);
});

module.exports = app;<|MERGE_RESOLUTION|>--- conflicted
+++ resolved
@@ -26,19 +26,17 @@
 // MongoDB Connection
 const connectDB = async () => {
     try {
-        // Check if MONGODB_URI exists
         if (!process.env.MONGODB_URI) {
             throw new Error('MONGODB_URI environment variable is not defined');
         }
 
         const conn = await mongoose.connect(process.env.MONGODB_URI, {
-            serverSelectionTimeoutMS: 5000, // 5 second timeout
-            socketTimeoutMS: 45000, // 45 second socket timeout
+            serverSelectionTimeoutMS: 5000,
+            socketTimeoutMS: 45000,
         });
         
         console.log(`✅ MongoDB Connected: ${conn.connection.host}`);
         
-        // Handle connection errors after initial connection
         mongoose.connection.on('error', (err) => {
             console.error('❌ MongoDB connection error:', err);
         });
@@ -60,8 +58,6 @@
         console.error('3. Confirm your database credentials are correct');
         console.error('4. Check your internet connection');
         console.error('');
-        
-        // Don't exit the process, let the server run without database
         console.warn('⚠️ Server will continue running without database connection');
         console.warn('⚠️ Database-dependent features will not work until connection is restored');
     }
@@ -86,7 +82,7 @@
 
 app.use(checkDatabaseConnection);
 
-// Routes (we'll add these step by step)
+// Health check route
 app.get('/api/health', (req, res) => {
     const dbStatus = mongoose.connection.readyState;
     const dbStates = {
@@ -112,17 +108,13 @@
     });
 });
 
-// Import routes (uncomment as we create them)
-const authRoutes = require('./routes/auth')
+// Import routes
+const authRoutes = require('./routes/auth');
 const topicRoutes = require('./routes/topics');
 const testRoutes = require('./routes/test');
 const assessmentRoutes = require('./routes/assessment');
-<<<<<<< HEAD
 const videoRoutes = require('./routes/videoRoutes');
-=======
 const microlearningRoutes = require('./routes/microlearning');
-// const assessmentRoutes = require('./routes/assessment');
->>>>>>> 6902b487
 // const contentRoutes = require('./routes/content');
 
 // Use routes
@@ -130,12 +122,8 @@
 app.use('/api/topics', topicRoutes);
 app.use('/api/test', testRoutes);
 app.use('/api/assessment', assessmentRoutes);
-<<<<<<< HEAD
 app.use('/api/videos', videoRoutes);
-=======
 app.use('/api/microlearning', microlearningRoutes);
->>>>>>> 6902b487
-
 // app.use('/api/content', contentRoutes);
 
 // Global error handling middleware
@@ -147,13 +135,11 @@
     });
 });
 
-// Handle 404 routes - will be added back later
-// app.all('*', (req, res) => {
-//     res.status(404).json({ message: 'Route not found' });
-// });
+// const contentRoutes = require('./routes/content');
+// app.use('/api/content', contentRoutes);
 
+// Start server
 const PORT = process.env.PORT || 5000;
-
 app.listen(PORT, () => {
     console.log(`🚀 Server running on port ${PORT}`);
     console.log(`🌍 Environment: ${process.env.NODE_ENV || 'development'}`);
